--- conflicted
+++ resolved
@@ -202,8 +202,7 @@
             assert x.shape[2] == (d_conv - 1) * len(cu_seqlens[1:-1]) + z.shape[2]
 
         conv1d_bias = conv1d_bias.contiguous() if conv1d_bias is not None else None
-<<<<<<< HEAD
-        conv1d_out = causal_conv1d_cuda.causal_conv1d_fwd(x, conv1d_weight, conv1d_bias, None, True)
+        conv1d_out = causal_conv1d_cuda.causal_conv1d_fwd(x, conv1d_weight, conv1d_bias, None, None, None, True)
 
         # (Optional Step2 for cu_seqlens): Mask conv1d ops in cumulative sequences
         if cu_seqlens is not None:
@@ -216,11 +215,6 @@
             conv1d_out = conv1d_out[:, :, mask]
             assert conv1d_out.shape[2] == z.shape[2]
 
-=======
-        conv1d_out = causal_conv1d_cuda.causal_conv1d_fwd(
-            x, conv1d_weight, conv1d_bias, None, None, None, True
-        )
->>>>>>> 9127d1f4
         # We're being very careful here about the layout, to avoid extra transposes.
         # We want delta to have d as the slowest moving dimension
         # and L as the fastest moving dimension, since those are what the ssm_scan kernel expects.
@@ -287,7 +281,6 @@
 
         x_bak = x
         if ctx.checkpoint_lvl == 1:
-<<<<<<< HEAD
             # (Optional Step1 for cu_seqlens): Right padding zeros at sequence boundary for con1d ops in cumulative sequences
             if cu_seqlens is not None:
                 padded_x = x
@@ -299,7 +292,7 @@
                 x = padded_x
                 assert x.shape[2] == (d_conv - 1) * len(cu_seqlens[1:-1]) + z.shape[2]
             
-            conv1d_out = causal_conv1d_cuda.causal_conv1d_fwd(x, conv1d_weight, conv1d_bias, None, True)
+            conv1d_out = causal_conv1d_cuda.causal_conv1d_fwd(x, conv1d_weight, conv1d_bias, None, None, None, True)
             
             # (Optional Step2 for cu_seqlens): Mask conv1d ops in cumulative sequences
             if cu_seqlens is not None:
@@ -312,11 +305,6 @@
                 conv1d_out = conv1d_out[:, :, mask]
                 assert conv1d_out.shape[2] == z.shape[2]
 
-=======
-            conv1d_out = causal_conv1d_cuda.causal_conv1d_fwd(
-                x, conv1d_weight, conv1d_bias, None, None, None, True
-            )
->>>>>>> 9127d1f4
             delta = rearrange(delta_proj_weight @ x_dbl[:, :delta_rank].t(),
                               "d (b l) -> b d l", l = L)
         x = x_bak
